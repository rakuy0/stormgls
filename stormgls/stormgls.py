import re
import sys
import enum
<<<<<<< HEAD
=======
import asyncio
import pathlib
>>>>>>> 73dd918f
import tempfile
import contextlib

import synapse.exc as s_exc

import synapse.lib.ast as s_ast
import synapse.lib.parser as s_parser
import synapse.lib.autodoc as s_autodoc
import synapse.lib.msgpack as s_msgpack
import synapse.lib.version as s_version
import synapse.lib.stormtypes as s_stormtypes

from pygls.server import LanguageServer
from pygls.workspace import TextDocument

from lsprotocol import types

WORD = re.compile(r'\$?[\w\:\.]+')

JSONEXPR = ('lib.null', 'lib.false', 'lib.true')
TokenTypes = ["keyword", "variable", "function", "operator", "parameter", "type", "string", "comment", "property", "interface"]

LSSOURCE = "stormgls"

CWD = pathlib.Path(__file__).parent.absolute()

class TokenModifier(enum.IntFlag):
    deprecated = enum.auto()
    readonly = enum.auto()
    defaultLibrary = enum.auto()
    definition = enum.auto()


# Lie to the Cmd objects *just* a tiny bit to use a unified interface to get Cmd arguments
class FakeSnap:
    def __init__(self):
        self.lines = []

    def printf(self, mesg):
        self.lines.append(mesg)


class FakeRunt:
    def __init__(self, model):
        self.snap = FakeSnap()
        self.model = model
        self.printf = self.snap.printf


def posToRange(pos):
    return types.Range(
        start=types.Position(line=pos['lines'][1] - 1, character=pos['columns'][0] - 1),
        end=types.Position(line=pos['lines'][1] - 1, character=pos['columns'][1] - 1)
    )


def makeDiagnoticMesg(mesg, pos):
    return types.Diagnostic(
        message=mesg,
        severity=types.DiagnosticSeverity.Warning,
        range=posToRange(pos),
        source=LSSOURCE
    )


def makeDocSymbol(name, kind, info):
    return types.DocumentSymbol(
        name=name,
        kind=kind,
        range=types.Range(
            start=types.Position(line=info['start'] - 1, character=info['colstart'] - 1),
            end=types.Position(line=info['end'] - 1, character=info['colend'] - 1),
        ),
        selection_range=types.Range(
            start=types.Position(line=info['start'] - 1, character=info['colstart'] - 1),
            end=types.Position(line=info['end'] - 1, character=info['colend'] - 1),
        )
    )

class StormLanguageServer(LanguageServer):

    def __init__(self, *args, **kwargs):
        super().__init__(*args, **kwargs)
        self.diagnostics = {}
        self.query = None
<<<<<<< HEAD
        self.completions = {}
        self.tkns = []

    async def loadCompletions(self, core):
        # TODO: Also separate out interfaces?
=======
>>>>>>> 73dd918f
        self.completions = {
            'version': s_version.verstring,
            'libs': {},
            'formtypes': {},
            'props': {},
            'cmds': {},
            'functions': {},
            'globals': {}
        }
        self.tkns = []

    def _collectFuncVars(self, func):
        '''
        Collect all the SetVar opers in a function
        And also allow for the autodefined vars like $node and $path
        Might need some specil handling for things like for loops
        '''
        retn = {}

        todo = []
        todo.extend(func.kids)
        while todo:
            kid = todo.pop(0)

            if isinstance(kid, s_ast.SetVarOper):
                if isinstance(kid.kids[0], s_ast.VarList):
                    for name in kid.kids[0].value():
                        retn[name] = kid.getPosInfo()
                else:
                    name = kid.kids[0].value()
                    retn[name] = kid.getPosInfo()

            if isinstance(kid, s_ast.ForLoop):
                it = kid.kids[0]

                if isinstance(it, s_ast.VarList):
                    for kidname in it.value():
                        retn[kidname] = kid.getPosInfo()
                else:
                    retn[kid.kids[0].value()] = kid.kids[0].getPosInfo()

            todo.extend(kid.kids)

        return retn

    def getTopLevelDefs(self, query):
        '''
        Scan through a parsed query and pull out top level function defs,
        number of args, etc so we can shovel that into the onhover handlers,
        and do arg count checking
        '''
        warnings = []
        for kid in query.kids:
            # (name, args, body)
            if isinstance(kid, s_ast.Function):
                args = []
                name = kid.kids[0].getAstText()
                pos = kid.getPosInfo()

                # This doubles up on first definition?
                # TODO: need to clear out the completions functions every time
                if name in self.completions['functions']:
                    olddef = self.completions['functions'][name]
                    pos['lines'] = (pos['lines'][0], pos['lines'][0])
                    warnings.append(makeDiagnoticMesg(f'function {name} is already defined on line {olddef["start"]}', pos))
                    continue

                # mandatory args are before any CallKwarg structures
                for arg in kid.kids[1]:
                    info = {
                        'name': arg.getAstText()
                    }

                    if isinstance(arg, s_ast.CallKwarg):
                        # TODO: doesn't have the leading $
                        info['default'] = arg.kids[1].getAstText()
                    args.append(info)

                self.completions['functions'][name] = {
                    'start': pos['lines'][0],
                    'end': pos['lines'][1],
                    'colstart': pos['columns'][0],
                    'colend': pos['columns'][0],
                    'body': kid.kids[2].getAstText(),
                    'args': args,
                    'vars': self._collectFuncVars(kid)
                }

            elif isinstance(kid, s_ast.SetVarOper):
                name = kid.kids[0].getAstText()
                pos = kid.getPosInfo()

                self.completions['globals'][name] = {
                    'start': pos['lines'][0],
                    'end': pos['lines'][1],
                    'colstart': pos['columns'][0],
                    'colend': pos['columns'][0]
                }

        return warnings

    def varcheck(self):
        '''
        TODO: The right way to do this is via constructing a CFG and rolling backwards to do liveness
        checks
        '''
        pass

    def funcCheck(self, kid):
        warnings = []

        func = f'${kid.kids[0].getAstText()}'
        if (func in ('$lib.print', '$lib.warn')) and len(kid.kids[1:]) >= 2:
            # CallKwargs are always index 2
            if len(kid.kids[2].kids) > 0:
                pos = kid.kids[0].getPosInfo()
                warnings.append(makeDiagnoticMesg('Prefer backtick format strings', pos))
        elif func == '$lib.list':
            pos = kid.kids[0].getPosInfo()
            warnings.append(makeDiagnoticMesg(f'{func} is deprecated. Prefer `([])`.', pos))
        elif func == '$lib.dict':
            pos = kid.kids[0].getPosInfo()
            warnings.append(makeDiagnoticMesg(f'{func} is deprecated. Prefer `({{}})`.', pos))
        elif func in self.completions['libs']:
            if self.completions['libs'][func].get('deprecated') is True:
                pos = kid.kids[0].getPosInfo()
                warnings.append(makeDiagnoticMesg(f'{func} is deprecated', pos))

        return warnings

    def cleanCheck(self, query):
        '''
        TODO: clean this up as more of our general "walk all the trees" function
        '''
        warnings = []

        todo = []
        todo.extend(query.kids)

        # TODO: clean this up and use list.indexOf instead of hardcoding type values
        while todo:
            kid = todo.pop(0)
            try:
                pos = kid.getPosInfo()
            except:
                continue

            if isinstance(kid, s_ast.VarDeref):
                text = kid.getAstText()
                if text in JSONEXPR:
                    part = text.split('.')[1]
                    warnings.append(makeDiagnoticMesg(f'Prefer JSON Expression syntax `({part})` over `${text}`', pos))
                    self.tkns.append(((pos['lines'][0], pos['columns'][0]), kid, 0))

                elif (lib := self.completions['libs'].get('$' + text)) is not None:
                    rtype = lib['type']
                    if isinstance(rtype, dict):
                        if rtype['type'] != 'function':
                            self.tkns.append(((pos['lines'][0], pos['columns'][0]), kid, 0))

            else:
                if isinstance(kid, s_ast.FuncCall):
                    warnings.extend(self.funcCheck(kid))
                    text = kid.getAstText()
                    # offset the kid iter by 1
                    if text.startswith('lib.'):
                        self.tkns.append(((pos['lines'][0], pos['columns'][0]), kid.kids[0], 2))
                elif isinstance(kid, s_ast.LiftPropBy):
                    text = kid.kids[0].getAstText()
                    self.tkns.append(((pos['lines'][0], pos['columns'][0]), kid.kids[0], 8))
                elif isinstance(kid, s_ast.LiftProp):
                    text = kid.kids[0].getAstText()
                    self.tkns.append(((pos['lines'][0], pos['columns'][0]), kid.kids[0], 8))
                elif isinstance(kid, s_ast.EditNodeAdd):
                    text = kid.kids[0].getAstText()
                    self.tkns.append(((pos['lines'][0], pos['columns'][0]), kid.kids[0], 8))
                elif isinstance(kid, s_ast.EditEdgeAdd):
                    edgename = kid.kids[0].getAstText()
                    n2 = kid.kids[1]
                    if isinstance(n2, s_ast.SubQuery):
                        query = n2.kids[0]
                        if isinstance(query.kids[0], s_ast.YieldValu):
                            if isinstance(query.kids[0].kids[0], s_ast.VarValue):
                                vartext = query.kids[0].kids[0].getAstText()
                                if kid.n2 is True:
                                    warnings.append(makeDiagnoticMesg(f'Prefer `<({edgename})+ ${vartext}` over `<({edgename})+ {{ yield ${vartext} }}`', pos))
                                else:
                                    warnings.append(makeDiagnoticMesg(f'Prefer `+({edgename})> ${vartext}` over `+({edgename})> {{ yield ${vartext} }}`', pos))
                elif isinstance(kid, s_ast.Return) and kid.kids:
                    text = kid.kids[0].getAstText()
                    pos = kid.kids[0].getPosInfo()
                    if text == 'lib.null':
                        warnings.append(makeDiagnoticMesg('Prefer `return()` over `return($lib.null)`', pos))

            for k in kid.kids:
                todo.append(k)

        return warnings

    def parse(self, document: TextDocument):
        diagnostics = []
        self.completions['functions'] = {}
        self.tkns = []

        try:
            query = s_parser.parseQuery(document.source)
            self.query = query
            diagnostics.extend(self.getTopLevelDefs(query))
            # cleanliness is next to godliness
            diagnostics.extend(self.cleanCheck(query))
        except s_exc.BadSyntax as e:
            items = e.items()
            token = items.get('token', '1')
            message = items['mesg']
            severity = types.DiagnosticSeverity.Error
            diagnostics.append(
                types.Diagnostic(
                    message=message,
                    severity=severity,
                    range=types.Range(
                        start=types.Position(line=items['line'] - 1, character=items['column'] - 1),
                        end=types.Position(line=items['line'] - 1, character=items['column'] + len(token)),
                    ),
                    source=LSSOURCE,
                )
            )

        self.diagnostics[document.uri] = (document.version, diagnostics)


server = StormLanguageServer("storm-language-server", "v1")


def _getHoverInfo(ls, word):
    # TODO: we could propbably use the position info to comb through the AST
    # to see if we're in a edit block (or part of one) to give docs and autocomplete
    # for RelProps
    if word[0] == '$':
        libs = ls.completions.get('libs')
        if libs and word in libs:
            return 'libs', libs[word]

    # full form:prop info
    props = ls.completions.get('props')
    if props and word in props:
        return 'props', props[word]

    # get form info
    forms = ls.completions.get('formtypes')
    if forms and word in forms:
        return 'formtypes', forms[word]

    # get cmd info
    cmds = ls.completions.get('cmds')
    if cmds and word in cmds:
        return 'cmds', cmds[word]

    funcs = ls.completions.get('functions')
    if funcs and word in funcs:
        return 'function', funcs[word]


@server.feature(types.TEXT_DOCUMENT_HOVER)
async def hover(ls: StormLanguageServer, params: types.HoverParams):
    doc = ls.workspace.get_text_document(params.text_document.uri)

    if params.position is None:
        return

    line = params.position.line
    atCursor = wordAtCursor(line, doc.lines[line], params.position.character)

    if not atCursor:
        return

    word, rng = atCursor

    if word[0] == ':':
        word = word[1:]
    hinfo = _getHoverInfo(ls, word)

    if not hinfo:
        return

    typ, info = hinfo

    rtype = info.get('type')
    desc = info.get('doc')

    if desc:
        lines = [
            word,
            '\n'
        ]
        if isinstance(rtype, dict):
            lines.extend(s_autodoc.prepareRstLines(desc))
            lines.append('\n')
            lines.extend(s_autodoc.runtimeGetArgLines(rtype))
            lines.extend(s_autodoc.runtimeGetReturnLines(rtype))
        elif typ == 'formtypes':
            lines.extend(s_autodoc.prepareRstLines(desc))
            lines.append('\n')
            lines.append('Props:')
            for propname, propinfo in info['props'].items():
                proptype, opts = propinfo['type']
                propline = f'    :{propinfo["name"]}=<{proptype}>'
                lines.append(propline)
                lines.append(f'        {propinfo["doc"]}')
        elif typ == 'props':
            lines.extend(s_autodoc.prepareRstLines(desc))
            lines.append('\n')
            proptype, opts = info['type']
            lines.extend(s_autodoc.prepareRstLines(f'Type: {proptype}'))
            lines.extend(s_autodoc.prepareRstLines(f'Opts: {opts}'))
        elif typ == 'cmds':
            lines.append(info.get('help'))

        return types.Hover(
            # TODO: is there an RST type?
            contents=types.MarkupContent(
                kind=types.MarkupKind.Markdown,
                value='\n'.join(lines),
            ),
            range=types.Range(
                start=types.Position(line=line, character=0),
                end=types.Position(line=line+1, character=0)
            )
        )


@server.feature(types.TEXT_DOCUMENT_DID_OPEN)
@server.feature(types.TEXT_DOCUMENT_DID_SAVE)
@server.feature(types.TEXT_DOCUMENT_DID_CHANGE)
async def did_change(ls: StormLanguageServer, params: types.DidOpenTextDocumentParams):
    doc = ls.workspace.get_text_document(params.text_document.uri)
    ls.parse(doc)

    for uri, (version, diagnostics) in ls.diagnostics.items():
        ls.publish_diagnostics(uri=uri, version=version, diagnostics=diagnostics)


@server.feature(types.TEXT_DOCUMENT_DOCUMENT_SYMBOL)
async def document_symbol(ls: StormLanguageServer, params: types.DocumentSymbolParams):
    '''
    This is not autocomplete. This is for Symbol Explorers like aerial.nvim
    '''
    if not ls.query:
        return None

    retn = []

    # Top level pass for globals and functions
    for func, info in ls.completions['functions'].items():
        retn.append(makeDocSymbol(func, types.SymbolKind.Function, info))

    for gvar, info in ls.completions['globals'].items():
        retn.append(makeDocSymbol(gvar, types.SymbolKind.Variable, info))

    return retn


@server.feature(
    types.TEXT_DOCUMENT_SEMANTIC_TOKENS_FULL,
    types.SemanticTokensLegend(
        token_types=TokenTypes,
        token_modifiers=[m.name for m in TokenModifier],
    )
)
async def semantic_tokens(ls: StormLanguageServer, params: types.SemanticTokensParams):
    '''
    This looks awkward. Let me explain. The token information is just a big 1D list
    of integers that only have meaning in groups of 5 (and no, it's not a list of lists)

    TODO: Honestly if I expand this enough, I could just deprecate vim-storm entirely....
    it would solve some of the nested edit block issues vim-storm has

    On seonc thought, it can still fix the edit block stuff, but since lark doesn't
    really spit all the lexed items, it skips all the hard coded keywords like "function"
    '''

    tkns = []
    prevLine = 0
    prevOffs = 0
    stkns = sorted(ls.tkns, key=lambda k: k[0])
    for (line, offs), tkn, type in stkns:
        line -= 1
        offs -= 1
        if line != prevLine:
            prevOffs = 0
        txt = tkn.getAstText()

        flags = 0
        if info := ls.completions['libs'].get(f'${txt}'):
            flags = 4
            if not isinstance(info['type'], dict):
                type = 1
            if info.get('deprecated', False) is True:
                flags |= 1
        elif info := ls.completions['formtypes'].get(txt):
            if info.get('deprecated', False) is True:
                flags |= 1
        elif info := ls.completions['props'].get(txt):
            if info.get('deprecated', False) is True:
                flags |= 1

        valu = [
            line - prevLine,
            offs - prevOffs,
            len(txt),
            type,
            flags
        ]
        prevLine = line
        prevOffs = offs
        tkns.extend(valu)

    return types.SemanticTokens(data=tkns)


@contextlib.asynccontextmanager
async def getTestCore():

    # Import this here to save some import times on startup
    import synapse.cortex as s_cortex

    # It's an annoying startup cost, but it's a pretty dumb simple way to get the default model defs
    # TODO: so if we had a cortex connection we could reach out and also autocomplete
    # package names and stormcmds, non-default model elements, but that might be a tad touchy to do
    # because I don't wanna touch cred storing
    conf = {
        'health:sysctl:checks': False,
    }
    # Defer pulling in the autocompletes because start_io starts its own asyncio loop which causes
    # issues if we start our own
    with tempfile.TemporaryDirectory() as dirn:
        async with await s_cortex.Cortex.anit(dirn, conf=conf) as core:
            yield core


async def loadCompletions(core):
    # TODO: Maybe just change these to properties of the server?
    # TODO: Also separate out interfaces?
    completions = {
        'version': s_version.verstring,
        'libs': {},
        'formtypes': {},
        'props': {},
        'cmds': {},
        'functions': {}
    }
    for (path, lib) in s_stormtypes.registry.iterLibs():
        base = '.'.join(('lib',) + path)
        libdepr = lib._storm_lib_deprecation is not None
        for lcl in lib._storm_locals:
            name = lcl['name']
            # TODO: clean up $lib vs lib usage/keying
            key = '$' + '.'.join((base, name))
            lcldepr = lcl.get('deprecated')
            depr = libdepr
            if lcldepr:
                if lcldepr.get('eolvers') or lcldepr.get('eoldate'):
                    depr = True
            type = lcl['type']
            info = {
                'doc': lcl.get('desc'),
                'type': type,
                'deprecated': depr
            }

            if isinstance(type, dict) and type.get('type') == 'function':
                args = type.get('args', ())
                info['args'] = args
                info['retn'] = type['returns']

            completions['libs'][key] = info

    model = await core.getModelDict()

    for formtype, typeinfo in model.get('types', {}).items():
        completions['formtypes'][formtype] = {
            'doc': typeinfo['info'].get('doc', ''),
            'deprecated': typeinfo['info'].get('deprecated', False)
        }

    for form, info in model.get('forms', {}).items():
        if not completions['formtypes'][form].get('props'):
            completions['formtypes'][form]['props'] = {}

        for propname, propinfo in info['props'].items():
            full = propinfo['full']
            completions['formtypes'][form]['props'][propname] = propinfo
            completions['props'][full] = {
                'doc': propinfo.get('doc', ''),
                'deprecated': propinfo.get('deprecated', False),
                'type': propinfo.get('type', {})
            }

    fake = FakeRunt(model)
    for name, ctor in core.stormcmds.items():
        doc = ctor.getCmdBrief()
        cmd = ctor(fake, True)
        argp = cmd.getArgParser()
        argp.help()
        completions['cmds'][name] = {
            'doc': doc,
            # TODO: I don't believe we have any deprecated commands?
            'deprecated': False,
            'help': '\n'.join(argp.mesgs)
        }

    return completions


async def saveCompletions(path):
    async with getTestCore() as core:
        completions = await loadCompletions(core)
        path.write_bytes(s_msgpack.en(completions))

    return completions


@server.feature(types.WORKSPACE_DID_CHANGE_CONFIGURATION)
async def didChangeConfiguration(ls: StormLanguageServer, params: types.DidChangeConfigurationParams):
    # This is mostly here to prevent an error message in the lsp log
    pass

@server.feature(types.INITIALIZE)
async def lsinit(ls: StormLanguageServer, params: types.InitializeParams):
    '''
    NOTE: We absolutely cannot have this coroutine yield the IO loop *at all*
    other other LSP handlers will be allowed to run (like the semantic highlighter)
    which can lead to annoying cases where a valid lib function could be marked as
    not existing even though it totally does, all because loadCompletions has not
    finished running
    '''
    config = await ls.get_configuration_async(
        types.ConfigurationParams(
            items=[
                types.ConfigurationItem(section='datadir')
            ]
        )
    )

    if not config or not config[0]:
        datadir = CWD
    else:
        datadir = pathlib.Path(config[0])

    ls.show_message_log(f'Loading completions from {datadir}')

    cache = (datadir / 'completions.mpk').absolute()

    if not cache.exists() or cache.stat().st_size == 0:
        completions = await saveCompletions(cache)

    else:
        # ls.show_message(f'Loading {cache} {cache.stat().st_size}')
        completions = s_msgpack.un(cache.read_bytes())

        if (version := completions['version']) != s_version.verstring:
            ls.show_message(f'Updating completion cache from {version} to {s_version.verstring}')
            completions = await saveCompletions(cache)

    ls.completions = completions

    ls.show_message('storm ready')


def wordAtCursor(lineNum, line, charAt):
    for match in WORD.finditer(line):
        start = match.start()
        end = match.end()
        if start <= charAt <= end:
            return (line[start:end], types.Range(
                start=types.Position(line=lineNum, character=start),
                end=types.Position(line=lineNum, character=end),
            ))

    return None


@server.feature(types.TEXT_DOCUMENT_COMPLETION, types.CompletionOptions(trigger_characters=[".", ':']))
async def autocomplete(ls: StormLanguageServer, params: types.CompletionParams):
    uri = params.text_document.uri
    doc = ls.workspace.get_text_document(uri)

    if params.position is None:
        return

    line = params.position.line
    atCursor = wordAtCursor(line, doc.lines[line], params.position.character)

    retn = []
    depr = [types.CompletionItemTag.Deprecated,]
    # TODO: we can probably avoid the default object construction on a lot of these
    if atCursor:
        word, rng = atCursor
        if word[0] == '$':
            for name, valu in ls.completions.get('libs', {}).items():
                if name.startswith(word):
                    kind = types.CompletionItemKind.Property
                    if isinstance(valu.get('type'), dict):
                        if valu['type'].get('type') == 'function':
                            kind = types.CompletionItemKind.Function
                    retn.append(
                        types.CompletionItem(
                            label=name,
                            kind=kind,
                            detail=valu.get('doc'),
                            text_edit=types.TextEdit(
                                new_text=name,
                                range=rng,
                            ),
                            tags=[] if not valu.get('deprecated', False) else depr
                        )
                    )
            for name, valu in ls.completions.get('globals', {}).items():
                name = f'${name}'
                if name.startswith(word):
                    retn.append(
                        types.CompletionItem(
                            label=name,
                            kind=types.CompletionItemKind.Variable,
                            text_edit=types.TextEdit(
                                new_text=name,
                                range=rng,
                            ),
                        )
                    )

            # TODO: would be quicker to have some kind of interval index to immediately jump
            # to the right function
            for funcname, valu in ls.completions.get('functions', {}).items():
                name = f'${funcname}'
                if name.startswith(word):
                    retn.append(
                        types.CompletionItem(
                            label=name,
                            kind=types.CompletionItemKind.Function,
                            # Maybe the detail should be the function body? Feels kinda excessive
                            text_edit=types.TextEdit(
                                new_text=name,
                                range=rng,
                            ),
                        )
                    )
                start = valu['start']
                end = valu['end']
                if start <= line < end:
                    args = valu['args']
                    # TODO: Like the issue noted later with commands, we could add our own completion
                    # type here for parameter (or perhaps that's better left to semantic highlighting?)

                    for arg in args:
                        argname = f"${arg['name']}"
                        if argname.startswith(word):
                            retn.append(
                                types.CompletionItem(
                                    label=argname,
                                    kind=types.CompletionItemKind.Variable,
                                    text_edit=types.TextEdit(
                                        new_text=argname,
                                        range=rng,
                                    )
                                )
                            )
                    vars = ls.completions['functions'][funcname]['vars']
                    for varname, info in vars.items():
                        compname = f'${varname}'
                        if compname.startswith(word):
                            retn.append(
                                types.CompletionItem(
                                    label=compname,
                                    kind=types.CompletionItemKind.Variable,
                                    text_edit=types.TextEdit(
                                        new_text=compname,
                                        range=rng,
                                    )
                                )
                            )

            # add a few of the predefined ones like $node and $path
            for name in ('$node', '$path'):
                if name.startswith(word):
                    retn.append(
                        types.CompletionItem(
                            label=name,
                            kind=types.CompletionItemKind.Variable,
                            text_edit=types.TextEdit(
                                new_text=name,
                                range=rng,
                            )
                        )
                    )
        else:
            text = word.strip()

            # if it's dumb but it works, how dumb is it really?
            formtypes = ls.completions.get('formtypes', {})
            for name, valu in formtypes.items():
                if name.startswith(text):
                    retn.append(
                        types.CompletionItem(
                            label=name,
                            kind=types.CompletionItemKind.Field,
                            detail=valu.get('doc', ''),
                            text_edit=types.TextEdit(
                                new_text=name,
                                range=rng,
                            ),
                            tags=[] if not valu.get('deprecated', False) else depr
                            # tags=[types.CompletionItemTag.Deprecated]
                        )
                    )
            props = ls.completions.get('props', {})
            for name, valu in props.items():
                if name.startswith(text):
                    retn.append(
                        types.CompletionItem(
                            label=name,
                            kind=types.CompletionItemKind.Property,
                            detail=valu.get('doc', ''),
                            text_edit=types.TextEdit(
                                new_text=name,
                                range=rng,
                            ),
                            tags=[] if not valu.get('deprecated', False) else depr
                        )
                    )

            cmds = ls.completions.get('cmds', {})
            for name, valu in cmds.items():
                if name.startswith(text):
                    # TODO: as part of the LS protocol python pack we could define a custom type
                    # and use that here, but it's not yet in a proper release, so for now we
                    # gotta go with something not as accurate.
                    retn.append(
                        types.CompletionItem(
                            label=name,
                            kind=types.CompletionItemKind.Function,
                            detail=valu.get('doc', ''),
                            text_edit=types.TextEdit(
                                new_text=name,
                                range=rng
                            ),
                            tags=[] if not valu.get('deprecated', False) else depr
                        )
                    )

    return types.CompletionList(is_incomplete=False, items=retn)


def main(argv):
    server.start_io()


if __name__ == '__main__':
    main(sys.argv[1:])<|MERGE_RESOLUTION|>--- conflicted
+++ resolved
@@ -1,11 +1,8 @@
 import re
 import sys
 import enum
-<<<<<<< HEAD
-=======
 import asyncio
 import pathlib
->>>>>>> 73dd918f
 import tempfile
 import contextlib
 
@@ -91,14 +88,6 @@
         super().__init__(*args, **kwargs)
         self.diagnostics = {}
         self.query = None
-<<<<<<< HEAD
-        self.completions = {}
-        self.tkns = []
-
-    async def loadCompletions(self, core):
-        # TODO: Also separate out interfaces?
-=======
->>>>>>> 73dd918f
         self.completions = {
             'version': s_version.verstring,
             'libs': {},
